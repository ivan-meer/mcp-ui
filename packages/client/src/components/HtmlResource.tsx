--- conflicted
+++ resolved
@@ -1,10 +1,7 @@
 import React, { useEffect, useRef, useState } from 'react';
 import type { Resource } from '@modelcontextprotocol/sdk/types.js';
-<<<<<<< HEAD
 import DOMPurify from 'dompurify';
-=======
-import { UiActionResult } from '../types';
->>>>>>> c6a958a2
+
 
 export interface RenderHtmlResourceProps {
   resource: Partial<Resource>;
@@ -53,7 +50,7 @@
         return;
       }
 
-<<<<<<< HEAD
+
       if (renderMode === 'secure') {
         if (
           resource.uri &&
@@ -91,12 +88,6 @@
       }
 
       if (resource.uri?.startsWith('ui-app://')) {
-=======
-      if (effectiveMimeType === 'text/uri-list') {
-        // Handle URL content (external apps)
-        // Note: While text/uri-list format supports multiple URLs, MCP-UI requires a single URL.
-        // If multiple URLs are provided, only the first will be used and others will be logged as warnings.
->>>>>>> c6a958a2
         setIframeRenderMode('src');
         let urlContent = '';
         
